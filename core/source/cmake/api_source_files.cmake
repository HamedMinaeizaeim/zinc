
# Defines API_HDRS
SET( API_HDRS
    source/api/zinc/context.h
    source/api/zinc/core.h
    source/api/zinc/differentialoperator.h
    source/api/zinc/element.h
    source/api/zinc/field.h
    source/api/zinc/fieldalias.h
    source/api/zinc/fieldarithmeticoperators.h
    source/api/zinc/fieldcomposite.h
    source/api/zinc/fieldconditional.h
    source/api/zinc/fieldconstant.h
    source/api/zinc/fieldcoordinatetransformation.h
<<<<<<< HEAD
#    source/api/zinc/fieldderivatives.h
=======
    source/api/zinc/fieldderivatives.h
>>>>>>> 4a64df8f
    source/api/zinc/fieldfiniteelement.h
    source/api/zinc/fieldgroup.h
    source/api/zinc/fieldimage.h
    source/api/zinc/fieldimageprocessing.h
    source/api/zinc/fieldlogicaloperators.h
    source/api/zinc/fieldmatrixoperators.h
    source/api/zinc/fieldmodule.h
    source/api/zinc/fieldnodesetoperators.h
    source/api/zinc/fieldsceneviewerprojection.h
    source/api/zinc/fieldsubobjectgroup.h
    source/api/zinc/fieldtime.h
    source/api/zinc/fieldtrigonometry.h
    source/api/zinc/fieldvectoroperators.h
    source/api/zinc/graphic.h
    source/api/zinc/graphicsfilter.h
    source/api/zinc/graphicsfont.h
    source/api/zinc/graphicsmaterial.h
    source/api/zinc/graphicsmodule.h
    source/api/zinc/interactivetool.h
    source/api/zinc/node.h
    source/api/zinc/optimisation.h
    source/api/zinc/region.h
    source/api/zinc/rendition.h
    source/api/zinc/scene.h
    source/api/zinc/selection.h
    source/api/zinc/spectrum.h
    source/api/zinc/status.h
    source/api/zinc/stream.h
    source/api/zinc/tessellation.h
    source/api/zinc/timenotifier.h
    source/api/zinc/timekeeper.h
    source/api/zinc/timesequence.h
    source/api/zinc/types/contextid.h
    source/api/zinc/types/differentialoperatorid.h
    source/api/zinc/types/elementid.h
    source/api/zinc/types/fieldaliasid.h
    source/api/zinc/types/fieldfiniteelementid.h
    source/api/zinc/types/fieldgroupid.h
    source/api/zinc/types/fieldid.h
    source/api/zinc/types/fieldimageid.h
    source/api/zinc/types/fieldimageprocessingid.h
    source/api/zinc/types/fieldmoduleid.h
    source/api/zinc/types/fieldsubobjectgroupid.h
    source/api/zinc/types/graphicid.h
    source/api/zinc/types/graphicisosurfaceid.h
    source/api/zinc/types/graphicscoordinatesystem.h
    source/api/zinc/types/graphicsfilterid.h
    source/api/zinc/types/graphicsmaterialid.h
    source/api/zinc/types/graphicsmoduleid.h
    source/api/zinc/types/graphicsrendertype.h
    source/api/zinc/types/interactivetoolid.h
    source/api/zinc/types/nodeid.h
    source/api/zinc/types/optimisationid.h
    source/api/zinc/types/regionid.h
    source/api/zinc/types/renditionid.h
    source/api/zinc/types/sceneid.h
    source/api/zinc/types/selectionid.h
    source/api/zinc/types/spectrumid.h
    source/api/zinc/types/streamid.h
    source/api/zinc/types/tessellationid.h
    source/api/zinc/types/timeid.h
    source/api/zinc/types/timekeeperid.h
    source/api/zinc/types/timesequenceid.h )

IF( USE_OPENCASCADE )
    SET( API_HDRS ${API_HDRS}
        source/api/zinc/fieldcad.h
        source/api/zinc/types/fieldcadid.h )
ENDIF( USE_OPENCASCADE )

IF( ${GRAPHICS_API} MATCHES OPENGL_GRAPHICS )
    SET( API_HDRS ${API_HDRS}
        source/api/zinc/sceneviewer.h
        source/api/zinc/sceneviewerinput.h
        source/api/zinc/types/sceneviewerid.h
        source/api/zinc/types/sceneviewerinputid.h )
ENDIF( ${GRAPHICS_API} MATCHES OPENGL_GRAPHICS )

SET( API_HDRS ${API_HDRS} )<|MERGE_RESOLUTION|>--- conflicted
+++ resolved
@@ -12,11 +12,7 @@
     source/api/zinc/fieldconditional.h
     source/api/zinc/fieldconstant.h
     source/api/zinc/fieldcoordinatetransformation.h
-<<<<<<< HEAD
-#    source/api/zinc/fieldderivatives.h
-=======
     source/api/zinc/fieldderivatives.h
->>>>>>> 4a64df8f
     source/api/zinc/fieldfiniteelement.h
     source/api/zinc/fieldgroup.h
     source/api/zinc/fieldimage.h
