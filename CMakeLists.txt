--- conflicted
+++ resolved
@@ -12,8 +12,6 @@
 # This is the project name and shows up in IDEs
 project(Zinc VERSION 3.0.1 LANGUAGES C CXX)
 
-option(BUILD_TESTS "${PROJECT_NAME} - Build tests" ON)
-option(BUILD_EXAMPLES "${PROJECT_NAME} - Build examples" ON)
 set(PACKAGE_CONFIG_DIR "lib/cmake" CACHE STRING "Directory for package config files (relative to CMAKE_INSTALL_PREFIX)")
 
 # The name for the project seen in directory paths
@@ -34,16 +32,10 @@
 set(ZINC_PATCH_VERSION_STRING "\"${ZINC_PATCH_VERSION}\"" )
 set(ZINC_REVISION_STRING "\"${ZINC_REVISION}\"" )
 
-<<<<<<< HEAD
-set(ZINC_VERSION "${ZINC_MAJOR_VERSION}.${ZINC_MINOR_VERSION}.${ZINC_PATCH_VERSION}" )
-if(ZINC_RELEASE )
-    set(ZINC_DEVELOPER_VERSION "" )
-=======
 set(ZINC_VERSION ${Zinc_VERSION})
 if(ZINC_RELEASE)
 	set(ZINC_DEVELOPER_VERSION "" )
->>>>>>> 70204029
-ELSE()
+else()
     set(ZINC_DEVELOPER_VERSION ".r${ZINC_REVISION}" )
 endif()
 
@@ -55,16 +47,13 @@
     endif()
 endforeach()
 
+option(ZINC_BUILD_TESTS "${PROJECT_NAME} - Build tests" ON)
 option(ZINC_BUILD_SHARED_LIBRARY "Build a shared zinc library." TRUE )
 option(ZINC_BUILD_STATIC_LIBRARY "Build a static zinc library." FALSE )
 option(ZINC_PRINT_CONFIG_SUMMARY "Show a summary of the configuration." TRUE)
 
 if(NOT ZINC_BUILD_SHARED_LIBRARY AND NOT ZINC_BUILD_STATIC_LIBRARY )
-<<<<<<< HEAD
-    MESSAGE( FATAL_ERROR "You have to build at least one of the types of libraries (shared or static)." )
-=======
 	message(FATAL_ERROR "You have to build at least one of the types of libraries (shared or static)." )
->>>>>>> 70204029
 endif()
 
 # Must have dependencies
@@ -194,62 +183,19 @@
 
 # OCE - is a config file therefore I cannot find twice
 if(ZINC_USE_OCE )
-<<<<<<< HEAD
-    if(OCE_FOUND )
-        MARK_AS_ADVANCED( OCE_DIR )
-        set(USE_OPENCASCADE TRUE )
-        set(DEPENDENT_DEFINITIONS ${DEPENDENT_DEFINITIONS} USE_CAD_FIELDS HAVE_CONFIG_H )
-        set(DEPENDENT_LIBS ${DEPENDENT_LIBS} ${OCE_LIBRARIES} )
-        set(INCLUDE_DIRS ${INCLUDE_DIRS} ${OCE_INCLUDE_DIRS} )
-    ELSE( OCE_FOUND )
-        MESSAGE( FATAL_ERROR "OCE was requested but not found." )
-    endif(OCE_FOUND )
-=======
 	if(OCE_FOUND )
 		MARK_AS_ADVANCED( OCE_DIR )
 		set(USE_OPENCASCADE TRUE )
 		set(DEPENDENT_DEFINITIONS ${DEPENDENT_DEFINITIONS} USE_CAD_FIELDS HAVE_CONFIG_H )
 		set(DEPENDENT_LIBS ${DEPENDENT_LIBS} ${OCE_LIBRARIES} )
 		set(INCLUDE_DIRS ${INCLUDE_DIRS} ${OCE_INCLUDE_DIRS} )
-	ELSE( OCE_FOUND )
+	else( OCE_FOUND )
 		message(FATAL_ERROR "OCE was requested but not found." )
 	endif(OCE_FOUND )
->>>>>>> 70204029
 endif(ZINC_USE_OCE )
 
 # OpenCASCADE - is a config file therefore I cannot find twice
 if(ZINC_USE_OPENCASCADE )
-<<<<<<< HEAD
-    if(OPENCASCADE_FOUND )
-        # Subset of OpenCASCADE libraries Zinc is dependent on
-        # TKernel, TKMath, TKAdvTools, TKGeomBase, TKGeomAlgo, TKBRep, TKPrim,
-        # TKBO, TKBool, TKG2d, TKG3d, PTKernel, TKOffset, TKFillet, TKMESH, TKIGES,
-        # TKXCAF, TKCAF, TKV3d, TKLCAF, TKTopAlgo, TKCDF, TKV2d, TKHLR, TKService,
-        # TKShHealing, TKXSBase, TKSTEP, TKSTEPBase, TKSTEPAttr, TKSTEP209,
-        # TKXDEIGES, TKXDESTEP
-        MARK_AS_ADVANCED( OpenCASCADE_DIR )
-        set(USE_OPENCASCADE TRUE )
-        set(OPENCASCADE_DEFINITIONS USE_CAD_FIELDS )
-        if(${CMAKE_SYSTEM_PROCESSOR} MATCHES "x86_64" )
-            # 64-bit architecture
-            set(OPENCASCADE_DEFINITIONS ${OPENCASCADE_DEFINITIONS} _OCC64 )
-            set(OPENCASCADE_CXX_FLAGS -m64 )
-        endif(${CMAKE_SYSTEM_PROCESSOR} MATCHES "x86_64" )
-        if(WIN32 )
-            set(OPENCASCADE_DEFINITIONS ${OPENCASCADE_DEFINITIONS} WNT HAVE_NO_DLL )
-        ELSE( WIN32 )
-            set(OPENCASCADE_DEFINITIONS ${OPENCASCADE_DEFINITIONS} HAVE_OCC_CONFIG_H )
-        endif(WIN32 )
-        set(CMAKE_CXX_FLAGS "${CMAKE_CXX_FLAGS} ${OPENCASCADE_CXX_FLAGS}" )
-
-        set(DEPENDENT_LIBS ${DEPENDENT_LIBS} ${OPENCASCADE_LIBRARIES} )
-        set(INCLUDE_DIRS ${INCLUDE_DIRS} ${OPENCASCADE_INCLUDE_DIRS} )
-        set(DEPENDENT_CONFIGS "${DEPENDENT_CONFIGS}\nINCLUDE(${OpenCASCADE_DIR}/opencascade-config.cmake)" )
-        set(DEPENDENT_DEFINITIONS ${DEPENDENT_DEFINITIONS} ${OPENCASCADE_DEFINITIONS} )
-    ELSE( OPENCASCADE_FOUND )
-        MESSAGE( FATAL_ERROR "OpenCASCADE was requested but not found." )
-    endif(OPENCASCADE_FOUND )
-=======
 	if(OPENCASCADE_FOUND )
 		# Subset of OpenCASCADE libraries Zinc is dependent on
 		# TKernel, TKMath, TKAdvTools, TKGeomBase, TKGeomAlgo, TKBRep, TKPrim,
@@ -257,7 +203,7 @@
 		# TKXCAF, TKCAF, TKV3d, TKLCAF, TKTopAlgo, TKCDF, TKV2d, TKHLR, TKService,
 		# TKShHealing, TKXSBase, TKSTEP, TKSTEPBase, TKSTEPAttr, TKSTEP209,
 		# TKXDEIGES, TKXDESTEP
-		MARK_AS_ADVANCED( OpenCASCADE_DIR )
+		mark_as_advanced( OpenCASCADE_DIR )
 		set(USE_OPENCASCADE TRUE )
 		set(OPENCASCADE_DEFINITIONS USE_CAD_FIELDS )
 		if(${CMAKE_SYSTEM_PROCESSOR} MATCHES "x86_64" )
@@ -267,7 +213,7 @@
 		endif(${CMAKE_SYSTEM_PROCESSOR} MATCHES "x86_64" )
 		if(WIN32 )
 			set(OPENCASCADE_DEFINITIONS ${OPENCASCADE_DEFINITIONS} WNT HAVE_NO_DLL )
-		ELSE( WIN32 )
+		else( WIN32 )
 			set(OPENCASCADE_DEFINITIONS ${OPENCASCADE_DEFINITIONS} HAVE_OCC_CONFIG_H )
 		endif(WIN32 )
 		set(CMAKE_CXX_FLAGS "${CMAKE_CXX_FLAGS} ${OPENCASCADE_CXX_FLAGS}" )
@@ -276,10 +222,9 @@
 		set(INCLUDE_DIRS ${INCLUDE_DIRS} ${OPENCASCADE_INCLUDE_DIRS} )
 		set(DEPENDENT_CONFIGS "${DEPENDENT_CONFIGS}\nINCLUDE(${OpenCASCADE_DIR}/opencascade-config.cmake)" )
 		set(DEPENDENT_DEFINITIONS ${DEPENDENT_DEFINITIONS} ${OPENCASCADE_DEFINITIONS} )
-	ELSE( OPENCASCADE_FOUND )
+	else( OPENCASCADE_FOUND )
 		message(FATAL_ERROR "OpenCASCADE was requested but not found." )
 	endif(OPENCASCADE_FOUND )
->>>>>>> 70204029
 endif(ZINC_USE_OPENCASCADE )
 
 if(${GRAPHICS_API} MATCHES OPENGL_GRAPHICS )
@@ -288,19 +233,6 @@
 endif(${GRAPHICS_API} MATCHES OPENGL_GRAPHICS )
 
 if(CMAKE_COMPILER_IS_GNUCXX)
-<<<<<<< HEAD
-    #set(CMAKE_C_FLAGS "${CMAKE_C_FLAGS} -W -Wall -Werror" )
-    #set(CMAKE_CXX_FLAGS "${CMAKE_CXX_FLAGS} -W -Wall -Werror" )
-    set(CMAKE_C_FLAGS "${CMAKE_C_FLAGS} -Wextra -Wall -fvisibility=hidden -Wl,--as-needed" )
-    set(CMAKE_CXX_FLAGS "${CMAKE_CXX_FLAGS} -Wextra -Wall -fvisibility=hidden -Wl,--as-needed" )
-    set(CMAKE_LD_FLAGS "${CMAKE_LD_FLAGS} --as-needed" )
-    if(${CMAKE_BUILD_TYPE} MATCHES [Rr]elease )
-        set(CMAKE_C_FLAGS "${CMAKE_C_FLAGS} -Wno-unused-parameter" )
-        set(CMAKE_CXX_FLAGS "${CMAKE_CXX_FLAGS} -Wno-unused-parameter" )
-    endif(${CMAKE_BUILD_TYPE} MATCHES [Rr]elease )
-elseif(MSVC)
-    set(PLATFORM_COMPILER_DEFINITIONS ${PLATFORM_COMPILER_DEFINITIONS} _CRT_SECURE_NO_WARNINGS _CRTDBG_MAP_ALLOC )
-=======
 	set(CMAKE_C_FLAGS "${CMAKE_C_FLAGS} -Wextra -Wall -fvisibility=hidden -Wl,--as-needed" )
 	set(CMAKE_CXX_FLAGS "${CMAKE_CXX_FLAGS} -Wextra -Wall -fvisibility=hidden -Wl,--as-needed" )
 	set(CMAKE_LD_FLAGS "${CMAKE_LD_FLAGS} --as-needed" )
@@ -310,22 +242,12 @@
 	endif(${CMAKE_BUILD_TYPE} MATCHES [Rr]elease )
 elseif(MSVC)
 	set(PLATFORM_COMPILER_DEFINITIONS ${PLATFORM_COMPILER_DEFINITIONS} _CRT_SECURE_NO_WARNINGS _CRTDBG_MAP_ALLOC)
->>>>>>> 70204029
 endif()
 
 TEST_FOR_VFSCANF( HAVE_VFSCANF )
 include( CheckFunctionExists )
 CHECK_FUNCTION_EXISTS( heapsort HAVE_HEAPSORT )
 
-<<<<<<< HEAD
-FOREACH( DEF ${DEPENDENT_DEFINITIONS} ${PLATFORM_COMPILER_DEFINITIONS} )
-    ADD_DEFINITIONS( -D${DEF} )
-ENDFOREACH()
-set(ZINC_STATIC_DEFINITIONS )
-FOREACH( DEF ${DEPENDENT_DEFINITIONS} )
-    LIST( APPEND ZINC_STATIC_DEFINITIONS -D${DEF} )
-ENDFOREACH()
-=======
 foreach(DEF ${DEPENDENT_DEFINITIONS} ${PLATFORM_COMPILER_DEFINITIONS})
 	add_definitions(-D${DEF})
 endforeach()
@@ -333,7 +255,6 @@
 foreach( DEF ${DEPENDENT_DEFINITIONS} )
 	LIST( APPEND ZINC_STATIC_DEFINITIONS -D${DEF} )
 endforeach()
->>>>>>> 70204029
 set(ZINC_SHARED_DEFINITIONS )
 
 include_directories(${PROJECT_BINARY_DIR}/core/source/api)
@@ -350,33 +271,17 @@
 string(REGEX REPLACE ";" " " DEPENDENT_DEFINITIONS "${DEPENDENT_DEFINITIONS}")
 
 # Create the ZincConfig.cmake and ZincConfigVersion.cmake files
-<<<<<<< HEAD
-FILE( RELATIVE_PATH CONF_REL_INCLUDE_DIR "${ZINC_INSTALL_CMAKE_DIR_ABSOLUTE}"
-    "${ZINC_INSTALL_INC_DIR_ABSOLUTE}" )
-set(ZINC_CONFIG_FILE_NAME "${CMAKE_CURRENT_BINARY_DIR}/ZincConfig.cmake" )
-CONFIGURE_FILE( cmake/ZincConfig.in.cmake
-    "${ZINC_CONFIG_FILE_NAME}" @ONLY )
-set(ZINC_CONFIG_VERSION_FILE_NAME "${CMAKE_CURRENT_BINARY_DIR}/ZincConfigVersion.cmake" )
-CONFIGURE_FILE( cmake/ZincConfigVersion.in.cmake
-    "${ZINC_CONFIG_VERSION_FILE_NAME}" @ONLY )
+#FILE( RELATIVE_PATH CONF_REL_INCLUDE_DIR "${PACKAGE_CONFIG_DIR_ABSOLUTE}"
+#	"${ZINC_INSTALL_INC_DIR_ABSOLUTE}" )
+#set(ZINC_CONFIG_FILE_NAME "${CMAKE_CURRENT_BINARY_DIR}/ZincConfig.cmake" )
+#CONFIGURE_FILE( cmake/ZincConfig.in.cmake
+#	"${ZINC_CONFIG_FILE_NAME}" @ONLY )
+#set(ZINC_CONFIG_VERSION_FILE_NAME "${CMAKE_CURRENT_BINARY_DIR}/ZincConfigVersion.cmake" )
+#CONFIGURE_FILE( cmake/ZincConfigVersion.in.cmake
+#	"${ZINC_CONFIG_VERSION_FILE_NAME}" @ONLY )
 # Create a ZincBuildTreeSettings.cmake file for the use from the build tree
-CONFIGURE_FILE( cmake/ZincBuildTreeSettings.in.cmake
-    "${PROJECT_BINARY_DIR}/ZincBuildTreeSettings.cmake" @ONLY )
-# Create a ZincLibrarySetup.cmake file for defining the available libraries
-set(ZINC_LIBRARY_SETUP_FILE_NAME "${PROJECT_BINARY_DIR}/ZincLibrarySetup.cmake" )
-if(ZINC_SHARED_TARGET AND ZINC_STATIC_TARGET )
-    CONFIGURE_FILE( cmake/ZincLibrarySetup.both.in.cmake
-        "${ZINC_LIBRARY_SETUP_FILE_NAME}" @ONLY )
-ELSE()
-    if(ZINC_SHARED_TARGET )
-        CONFIGURE_FILE( cmake/ZincLibrarySetup.shared.in.cmake
-            "${ZINC_LIBRARY_SETUP_FILE_NAME}" @ONLY )
-    endif()
-    if(ZINC_STATIC_TARGET )
-        CONFIGURE_FILE( cmake/ZincLibrarySetup.static.in.cmake
-            "${ZINC_LIBRARY_SETUP_FILE_NAME}" @ONLY )
-    endif()
-endif()
+#CONFIGURE_FILE( cmake/ZincBuildTreeSettings.in.cmake
+#	"${PROJECT_BINARY_DIR}/ZincBuildTreeSettings.cmake" @ONLY )
 
 # We want the version header to be configured at compile time and not just configure time.
 set(ZINC_VERSION_SRC ${CMAKE_CURRENT_BINARY_DIR}/core/source/configure/version.cpp )
@@ -398,40 +303,6 @@
 endif()
 if(ZINC_STATIC_TARGET )
     ADD_DEPENDENCIES( ${ZINC_STATIC_TARGET} doversion )
-=======
-#FILE( RELATIVE_PATH CONF_REL_INCLUDE_DIR "${PACKAGE_CONFIG_DIR_ABSOLUTE}"
-#	"${ZINC_INSTALL_INC_DIR_ABSOLUTE}" )
-#set(ZINC_CONFIG_FILE_NAME "${CMAKE_CURRENT_BINARY_DIR}/ZincConfig.cmake" )
-#CONFIGURE_FILE( cmake/ZincConfig.in.cmake
-#	"${ZINC_CONFIG_FILE_NAME}" @ONLY )
-#set(ZINC_CONFIG_VERSION_FILE_NAME "${CMAKE_CURRENT_BINARY_DIR}/ZincConfigVersion.cmake" )
-#CONFIGURE_FILE( cmake/ZincConfigVersion.in.cmake
-#	"${ZINC_CONFIG_VERSION_FILE_NAME}" @ONLY )
-# Create a ZincBuildTreeSettings.cmake file for the use from the build tree
-#CONFIGURE_FILE( cmake/ZincBuildTreeSettings.in.cmake
-#	"${PROJECT_BINARY_DIR}/ZincBuildTreeSettings.cmake" @ONLY )
-
-# We want the version header to be configured at compile time and not just configure time.
-set(ZINC_VERSION_HDR ${CMAKE_CURRENT_BINARY_DIR}/core/source/configure/version.h )
-
-add_custom_target( version_hdr ALL DEPENDS "version header" )
-add_custom_command( OUTPUT "version header"
-	COMMAND ${CMAKE_COMMAND}
-		-DSOURCE_DIR=${CMAKE_CURRENT_SOURCE_DIR} -DVERSION_HDR=${ZINC_VERSION_HDR}
-		-DZINC_MAJOR_VERSION_STRING=${ZINC_MAJOR_VERSION_STRING}
-		-DZINC_MINOR_VERSION_STRING=${ZINC_MINOR_VERSION_STRING}
-		-DZINC_PATCH_VERSION_STRING=${ZINC_PATCH_VERSION_STRING}
-		-DZINC_REVISION_STRING=${ZINC_REVISION_STRING}
-		-DZINC_BUILD_TYPE_STRING=${ZINC_BUILD_TYPE_STRING}
-		-P ${CMAKE_CURRENT_SOURCE_DIR}/cmake/ConfigureVersion.cmake )
-set_source_files_properties( ${ZINC_VERSION_HDR} PROPERTIES GENERATED TRUE )
-
-if(ZINC_SHARED_TARGET)
-	add_dependencies(${ZINC_SHARED_TARGET} version_hdr)
-endif()
-if(ZINC_STATIC_TARGET)
-	add_dependencies(${ZINC_STATIC_TARGET} version_hdr)
->>>>>>> 70204029
 endif()
 
 # Create the build tree imported targets
@@ -442,13 +313,6 @@
 export(PACKAGE ${ZINC_BASE_NAME})
 
 # Install ZincLibraryDepends.cmake to the install destination
-<<<<<<< HEAD
-INSTALL( EXPORT ${ZINC_LIBRARY_DEPENDS_GROUP} DESTINATION "${ZINC_INSTALL_CMAKE_DIR}" )
-
-# Install Zinc CMake config files to the install location
-INSTALL( FILES "${ZINC_CONFIG_FILE_NAME}" "${ZINC_CONFIG_VERSION_FILE_NAME}" "${ZINC_LIBRARY_SETUP_FILE_NAME}"
-    DESTINATION "${ZINC_INSTALL_CMAKE_DIR}" )
-=======
 install(EXPORT ${ZINC_EXPORT_SET_NAME}
     DESTINATION ${PACKAGE_CONFIG_DIR}
 )
@@ -473,128 +337,49 @@
         ${DEPFILE}
         DESTINATION ${PACKAGE_CONFIG_DIR}
 )
->>>>>>> 70204029
 
 # Packaging for the Zinc library
 include(cmake/ZincPackaging.cmake)
 
 # Output configuration information if requested
-<<<<<<< HEAD
-if(ZINC_PRINT_CONFIG_SUMMARY)
-    macro(LIBRARY_SUMMARY_STRING LIBRARY_NAME OUTPUT_STRING )
-        if(USE_${LIBRARY_NAME} )
-            set(${OUTPUT_STRING} "system" )
-            foreach(LIB ${${LIBRARY_NAME}_LIBRARIES} )
-                get_target_property(TARGET_ILR ${LIB} IMPORTED_LOCATION_RELEASE)
-                set(SEARCH_LIB_STRING ${LIB} )
-                # If we can get a target imported location use
-                # that for the test string.
-                if(TARGET_ILR )
-                    set(SEARCH_LIB_STRING ${TARGET_ILR} )
-                endif(TARGET_ILR )
-                foreach(_PREFIX_PATH ${CMAKE_PREFIX_PATH})
-                    string(REGEX MATCH "${_PREFIX_PATH}" REGEX_RESULT ${SEARCH_LIB_STRING} ) 
-                endforeach()
-                #STRING( REGEX MATCH "${ZINC_DEPENDENCIES_INSTALL_PREFIX}" REGEX_RESULT ${SEARCH_LIB_STRING} )
-                if("x${REGEX_RESULT}" STREQUAL "x${ZINC_DEPENDENCIES_INSTALL_PREFIX}" )
-                    set(${OUTPUT_STRING} "opencmiss" )
-                endif()
-            endforeach()
-        else()
-            set(${OUTPUT_STRING} "n/a" )
-        endif()
-    endmacro( LIBRARY_SUMMARY_STRING LIBRARY_NAME OUTPUT_STRING )
-
-    LIBRARY_SUMMARY_STRING( BZIP2 BZIP2_LIB_STRING )
-    #LIBRARY_SUMMARY_STRING( FIELDML FIELDML_LIB_STRING )
-    #LIBRARY_SUMMARY_STRING( FTGL FTGL_LIB_STRING )
-    #LIBRARY_SUMMARY_STRING( GLEW GLEW_LIB_STRING )
-    #LIBRARY_SUMMARY_STRING( IMAGEMAGICK IMAGEMAGICK_LIB_STRING )
-    #LIBRARY_SUMMARY_STRING( ITK INSIGHTTOOLKIT_LIB_STRING )
-    #LIBRARY_SUMMARY_STRING( JPEG JPEG_LIB_STRING )
-    #LIBRARY_SUMMARY_STRING( NETGEN NETGEN_LIB_STRING )
-    #LIBRARY_SUMMARY_STRING( OPENCASCADE OPENCASCADE_LIB_STRING )
-    #LIBRARY_SUMMARY_STRING( OPTPP OPT++_LIB_STRING )
-    #LIBRARY_SUMMARY_STRING( PNG PNG_LIB_STRING )
-    #LIBRARY_SUMMARY_STRING( TIFF TIFF_LIB_STRING )
-    #LIBRARY_SUMMARY_STRING( ZLIB ZLIB_LIB_STRING )
-    if(ZINC_BUILD_SHARED_LIBRARY AND ZINC_BUILD_STATIC_LIBRARY )
-        set(ZINC_BUILD_STRING "shared and static libraries" )
-    ELSEif(ZINC_BUILD_SHARED_LIBRARY )
-        set(ZINC_BUILD_STRING "shared library" )
-    ELSEif(ZINC_BUILD_STATIC_LIBRARY )
-        set(ZINC_BUILD_STRING "static library" )
-    ELSE()
-        set(ZINC_BUILD_STRING "<something else>" )
-    endif()
-    foreach(_lib ${DEPENDENT_LIBS})
-        if(TARGET ${_lib})
-            message(STATUS "target: ${_lib}")
-        endif()
-    endforeach()
-    MESSAGE( STATUS "")
-    MESSAGE( STATUS "=====================================================")
-    MESSAGE( STATUS "Zinc has been configured with the following settings:")
-    MESSAGE( STATUS "")
-    MESSAGE( STATUS "     Source revision: '${ZINC_REVISION}'")
-    MESSAGE( STATUS "         Target type: '${ZINC_BUILD_STRING}'")
-    MESSAGE( STATUS "          Build type: '${CMAKE_BUILD_TYPE}'")
-    MESSAGE( STATUS "    Architecture dir: '${ARCHITECTURE_DIR}'")
-    MESSAGE( STATUS "")
-    MESSAGE( STATUS " Dependent libraries: ")
-    MESSAGE( STATUS "             FIELDML: '${FIELDML_LIB_STRING}'")
-    MESSAGE( STATUS "                FTGL: '${FTGL_LIB_STRING}'")
-    MESSAGE( STATUS "                GLEW: '${GLEW_LIB_STRING}'")
-    MESSAGE( STATUS "         IMAGEMAGICK: '${IMAGEMAGICK_LIB_STRING}'")
-    MESSAGE( STATUS "      INSIGHTTOOLKIT: '${INSIGHTTOOLKIT_LIB_STRING}'")
-    MESSAGE( STATUS "                JPEG: '${JPEG_LIB_STRING}'")
-    MESSAGE( STATUS "              NETGEN: '${NETGEN_LIB_STRING}'")
-    MESSAGE( STATUS "         OPENCASCADE: '${OPENCASCADE_LIB_STRING}'")
-    MESSAGE( STATUS "               OPT++: '${OPT++_LIB_STRING}'")
-    MESSAGE( STATUS "                 PNG: '${PNG_LIB_STRING}'")
-    MESSAGE( STATUS "                TIFF: '${TIFF_LIB_STRING}'")
-    MESSAGE( STATUS "                ZLIB: '${ZLIB_LIB_STRING}'")
-    MESSAGE( STATUS "               BZIP2: '${BZIP2_LIB_STRING}'")
-    MESSAGE( STATUS "=====================================================")
-    MESSAGE( STATUS "")
-endif()
-=======
 if(ZINC_BUILD_SHARED_LIBRARY )
 	set(ZINC_BUILD_STRING "shared")
 endif()
 if(ZINC_BUILD_STATIC_LIBRARY )
 	set(ZINC_BUILD_STRING "${ZINC_BUILD_STRING} static")
 endif()
-message(STATUS "")
-message(STATUS "=====================================================")
-message(STATUS "Zinc has been configured with the following settings:")
-message(STATUS "")
-message(STATUS "     Source revision: '${ZINC_REVISION}'")
-message(STATUS "         Target type: '${ZINC_BUILD_STRING}'")
-message(STATUS "          Build type: '${CMAKE_BUILD_TYPE}'")
-message(STATUS "         Install dir: '${CMAKE_INSTALL_PREFIX}'")
-foreach(ZINCDEP ${ZINC_DEPS})
-    if (${ZINCDEP}_FOUND)
-        string(SUBSTRING "${ZINCDEP}              " 0 11 ZINCDEP_FIXED_SIZE)
-        message(STATUS "         ${ZINCDEP_FIXED_SIZE}: YES")
-    endif()
-endforeach()
-foreach(DEPLIB ${DEPENDENT_LIBS})
-    if (TARGET ${DEPLIB})
-        get_target_property(TARGET_TYPE ${DEPLIB} TYPE)
-        if (TARGET_TYPE STREQUAL INTERFACE_LIBRARY)
-            get_target_property(TARGET_ILR ${DEPLIB} INTERFACE_LINK_LIBRARIES)
-            set(TARGET_ILR "Interface to ${TARGET_ILR}")
-        else()
-            get_target_property(TARGET_ILR ${DEPLIB} IMPORTED_LOCATION_RELEASE)
-            if (NOT TARGET_ILR)
-                get_target_property(TARGET_ILR ${DEPLIB} IMPORTED_LOCATION_DEBUG)
-            endif()
-        endif()
-        string(SUBSTRING "${DEPLIB}              " 0 11 DEPLIB_FIXED_SIZE)
-        message(STATUS "         ${DEPLIB_FIXED_SIZE}: '${TARGET_ILR}'")
-    endif() 
-endforeach()
-message(STATUS "=====================================================")
-message(STATUS "")
->>>>>>> 70204029
+
+if(ZINC_PRINT_CONFIG_SUMMARY)
+	message(STATUS "")
+	message(STATUS "=====================================================")
+	message(STATUS "Zinc has been configured with the following settings:")
+	message(STATUS "")
+	message(STATUS "     Source revision: '${ZINC_REVISION}'")
+	message(STATUS "         Target type: '${ZINC_BUILD_STRING}'")
+	message(STATUS "          Build type: '${CMAKE_BUILD_TYPE}'")
+	message(STATUS "         Install dir: '${CMAKE_INSTALL_PREFIX}'")
+	foreach(ZINCDEP ${ZINC_DEPS})
+		if (${ZINCDEP}_FOUND)
+			string(SUBSTRING "${ZINCDEP}              " 0 11 ZINCDEP_FIXED_SIZE)
+			message(STATUS "         ${ZINCDEP_FIXED_SIZE}: YES")
+		endif()
+	endforeach()
+	foreach(DEPLIB ${DEPENDENT_LIBS})
+		if (TARGET ${DEPLIB})
+			get_target_property(TARGET_TYPE ${DEPLIB} TYPE)
+			if (TARGET_TYPE STREQUAL INTERFACE_LIBRARY)
+				get_target_property(TARGET_ILR ${DEPLIB} INTERFACE_LINK_LIBRARIES)
+				set(TARGET_ILR "Interface to ${TARGET_ILR}")
+			else()
+				get_target_property(TARGET_ILR ${DEPLIB} IMPORTED_LOCATION_RELEASE)
+				if (NOT TARGET_ILR)
+					get_target_property(TARGET_ILR ${DEPLIB} IMPORTED_LOCATION_DEBUG)
+				endif()
+			endif()
+			string(SUBSTRING "${DEPLIB}              " 0 11 DEPLIB_FIXED_SIZE)
+			message(STATUS "         ${DEPLIB_FIXED_SIZE}: '${TARGET_ILR}'")
+		endif() 
+	endforeach()
+	message(STATUS "=====================================================")
+	message(STATUS "")
+endif()
